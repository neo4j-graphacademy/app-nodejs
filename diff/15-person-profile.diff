diff --git a/diff/15-person-profile.diff b/diff/15-person-profile.diff
index e4370df..e69de29 100644
--- a/diff/15-person-profile.diff
+++ b/diff/15-person-profile.diff
@@ -1,92 +0,0 @@
-diff --git a/src/services/people.service.js b/src/services/people.service.js
-index 586a765..ac6137c 100644
---- a/src/services/people.service.js
-+++ b/src/services/people.service.js
-@@ -72,9 +72,26 @@ export default class PeopleService {
-    */
-   // tag::findById[]
-   async findById(id) {
--    // TODO: Find a user by their ID
-+    // Open a new database session
-+    const session = this.driver.session()
-+
-+    // Get a list of people from the database
-+    const res = await session.executeRead(
-+      tx => tx.run(`
-+        MATCH (p:Person {tmdbId: $id})
-+        RETURN p {
-+          .*,
-+          actedCount: size((p)-[:ACTED_IN]->()),
-+          directedCount: size((p)-[:DIRECTED]->())
-+        } AS person
-+      `, { id })
-+    )
-+
-+    // Close the session
-+    await session.close()
<<<<<<< HEAD
-
=======
- 
>>>>>>> 028fc348
--    return pacino
-+    const [row] = res.records
-+    return toNativeTypes(row.get('person'))
-   }
-   // end::findById[]
<<<<<<< HEAD
-
=======
- 
>>>>>>> 028fc348
-diff --git a/src/services/rating.service.js b/src/services/rating.service.js
-index 8de278b..406bc33 100644
---- a/src/services/rating.service.js
-+++ b/src/services/rating.service.js
-@@ -81,6 +81,7 @@ export default class ReviewService {
-    */
-   // tag::add[]
-   async add(userId, movieId, rating) {
-+<<<<<<< HEAD
- <<<<<<< HEAD
-     // tag::convert[]
-     // Convert the native integer into a Neo4j Integer
-@@ -172,6 +173,46 @@ export default class ReviewService {
<<<<<<< HEAD
-
=======
- 
>>>>>>> 028fc348
-     return toNativeTypes(movie)
- >>>>>>> c4b72e6 (Completed challenge: Rating Movies. Create a (:User)-[:RATED]->(:Movie) relationship with a .rating property)
-+=======
-+    // Convert the native integer into a Neo4j Integer
-+    rating = int(rating)
-+
-+    // Open a new session
-+    const session = this.driver.session()
-+
-+    // Save the rating in the database
-+    const res = await session.executeWrite(
-+      tx => tx.run(
-+        `
-+          MATCH (u:User {userId: $userId})
-+          MATCH (m:Movie {tmdbId: $movieId})
-+
-+          MERGE (u)-[r:RATED]->(m)
-+          SET r.rating = $rating,
-+              r.timestamp = timestamp()
-+
-+          RETURN m {
-+            .*,
-+            rating: r.rating
-+          } AS movie
-+        `,
-+        { userId, movieId, rating, }
-+      )
-+    )
-+
-+    // Check User and Movie exist
-+    if ( res.records.length === 0 ) {
-+      throw new NotFoundError(
-+        `Could not create rating for Movie ${movieId} by User ${userId}`
-+      )
-+    }
-+
-+    // Return movie details and rating
-+    const [ first ] = res.records
-+    const movie = first.get('movie')
-+
-+    return toNativeTypes(movie)
-+>>>>>>> c4b72e6 (Completed challenge: Rating Movies. Create a (:User)-[:RATED]->(:Movie) relationship with a .rating property)
-   }
-   // end::add[]
<<<<<<< HEAD
-
=======
- 
>>>>>>> 028fc348
diff --git a/src/services/people.service.js b/src/services/people.service.js
index 586a765..727b399 100644
--- a/src/services/people.service.js
+++ b/src/services/people.service.js
@@ -72,9 +72,26 @@ export default class PeopleService {
    */
   // tag::findById[]
   async findById(id) {
-    // TODO: Find a user by their ID
+    // Open a new database session
+    const session = this.driver.session()
+
+    // Get a list of people from the database
+    const res = await session.executeRead(
+      tx => tx.run(`
+        MATCH (p:Person {tmdbId: $id})
+        RETURN p {
+          .*,
+          actedCount: count { (p)-[:ACTED_IN]->() },
+          directedCount: count { (p)-[:DIRECTED]->() }
+        } AS person
+      `, { id })
+    )
+
+    // Close the session
+    await session.close()

-    return pacino
+    const [row] = res.records
+    return toNativeTypes(row.get('person'))
   }
   // end::findById[]
<<<<<<< HEAD

=======
 
>>>>>>> 028fc348
@@ -90,9 +107,28 @@ export default class PeopleService {
    */
   // tag::getSimilarPeople[]
   async getSimilarPeople(id, limit = 6, skip = 0) {
-    // TODO: Get a list of similar people to the person by their id
+    // Get a list of similar people to the person by their id
+    const session = this.driver.session()
+
+    const res = await session.executeRead(
+      tx => tx.run(`
+        MATCH (:Person {tmdbId: $id})-[:ACTED_IN|DIRECTED]->(m)<-[r:ACTED_IN|DIRECTED]-(p)
+        WITH p, collect(m {.tmdbId, .title, type: type(r)}) AS inCommon
+        RETURN p {
+          .*,
+          actedCount: count { (p)-[:ACTED_IN]->() },
+          directedCount: count {(p)-[:DIRECTED]->() },
+          inCommon: inCommon
+        } AS person
+        ORDER BY size(person.inCommon) DESC
+        SKIP $skip
+        LIMIT $limit
+      `, { id, limit: int(limit), skip: int(skip) })
+    )
<<<<<<< HEAD

=======
 
>>>>>>> 028fc348
-    return people.slice(skip, skip + limit)
+    await session.close()
+
+    return res.records.map(row => toNativeTypes(row.get('person')))
   }
<<<<<<< HEAD
   // end::getSimilarPeople[]
=======
   // end::getSimilarPeople[]
 
>>>>>>> 028fc348
<|MERGE_RESOLUTION|>--- conflicted
+++ resolved
@@ -29,21 +29,13 @@
 -+
 -+    // Close the session
 -+    await session.close()
-<<<<<<< HEAD
--
-=======
 - 
->>>>>>> 028fc348
 --    return pacino
 -+    const [row] = res.records
 -+    return toNativeTypes(row.get('person'))
 -   }
 -   // end::findById[]
-<<<<<<< HEAD
--
-=======
 - 
->>>>>>> 028fc348
 -diff --git a/src/services/rating.service.js b/src/services/rating.service.js
 -index 8de278b..406bc33 100644
 ---- a/src/services/rating.service.js
@@ -57,11 +49,7 @@
 -     // tag::convert[]
 -     // Convert the native integer into a Neo4j Integer
 -@@ -172,6 +173,46 @@ export default class ReviewService {
-<<<<<<< HEAD
--
-=======
 - 
->>>>>>> 028fc348
 -     return toNativeTypes(movie)
 - >>>>>>> c4b72e6 (Completed challenge: Rating Movies. Create a (:User)-[:RATED]->(:Movie) relationship with a .rating property)
 -+=======
@@ -106,11 +94,7 @@
 -+>>>>>>> c4b72e6 (Completed challenge: Rating Movies. Create a (:User)-[:RATED]->(:Movie) relationship with a .rating property)
 -   }
 -   // end::add[]
-<<<<<<< HEAD
--
-=======
 - 
->>>>>>> 028fc348
 diff --git a/src/services/people.service.js b/src/services/people.service.js
 index 586a765..727b399 100644
 --- a/src/services/people.service.js
@@ -143,11 +127,7 @@
 +    return toNativeTypes(row.get('person'))
    }
    // end::findById[]
-<<<<<<< HEAD
-
-=======
  
->>>>>>> 028fc348
 @@ -90,9 +107,28 @@ export default class PeopleService {
     */
    // tag::getSimilarPeople[]
@@ -171,19 +151,10 @@
 +        LIMIT $limit
 +      `, { id, limit: int(limit), skip: int(skip) })
 +    )
-<<<<<<< HEAD
-
-=======
  
->>>>>>> 028fc348
 -    return people.slice(skip, skip + limit)
 +    await session.close()
 +
 +    return res.records.map(row => toNativeTypes(row.get('person')))
    }
-<<<<<<< HEAD
-   // end::getSimilarPeople[]
-=======
-   // end::getSimilarPeople[]
- 
->>>>>>> 028fc348
+   // end::getSimilarPeople[]