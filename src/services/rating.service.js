import { goodfellas } from '../../test/fixtures/movies.js'
import { ratings } from '../../test/fixtures/ratings.js'
import NotFoundError from '../errors/not-found.error.js'
import { toNativeTypes } from '../utils.js'

import { int } from 'neo4j-driver'

export default class ReviewService {
  /**
   * @type {neo4j.Driver}
   */
  driver

  /**
  * The constructor expects an instance of the Neo4j Driver, which will be
  * used to interact with Neo4j.
  *
  * @param {neo4j.Driver} driver
  */
  constructor(driver) {
    this.driver = driver
  }

  /**
   * @public
   * Return a paginated list of reviews for a Movie.
   *
   * Results should be ordered by the `sort` parameter, and in the direction specified
   * in the `order` parameter.
   * Results should be limited to the number passed as `limit`.
   * The `skip` variable should be used to skip a certain number of rows.
   *
   * @param {string} id       The tmdbId for the movie
   * @param {string} sort  The field to order the results by
   * @param {string} order    The direction of the order (ASC/DESC)
   * @param {number} limit    The total number of records to return
   * @param {number} skip     The number of records to skip
   * @returns {Promise<Record<string, any>>}
   */
  // tag::forMovie[]
  async forMovie(id, sort = 'timestamp', order = 'ASC', limit = 6, skip = 0) {
    // TODO: Get ratings for a Movie

    return ratings
  }
  // end::forMovie[]

  /**
   * @public
   * Add a relationship between a User and Movie with a `rating` property.
   * The `rating` parameter should be converted to a Neo4j Integer.
   *
   * If the User or Movie cannot be found, a NotFoundError should be thrown
   *
   * @param {string} userId   the userId for the user
   * @param {string} movieId  The tmdbId for the Movie
   * @param {number} rating   An integer representing the rating from 1-5
   * @returns {Promise<Record<string, any>>}  A movie object with a rating property appended
   */
  // tag::add[]
  async add(userId, movieId, rating) {
    // tag::convert[]
    // Convert the native integer into a Neo4j Integer
    rating = int(rating)
    // end::convert[]

    // tag::write[]
    // Save the rating in the database
    const session = this.driver.session()
    const res = await session.writeTransaction(tx => tx.run(`
      MATCH (u:User {userId: $userId})
      MATCH (m:Movie {tmdbId: $movieId})

      MERGE (u)-[r:RATED]->(m)
<<<<<<< HEAD
      SET r.rating = $rating
=======
      SET r.rating = $rating,
        r.timestamp = timestamp()
>>>>>>> d1a3b341

      RETURN m {
        .*,
        rating: r.rating
      } AS movie
    `, { userId, movieId, rating }))
    // end::write[]

    // tag::throw[]
    if ( res.records.length === 0 ) {
      throw new NotFoundError(`Could not create rating for Movie ${movieId} by User ${userId}`)
    }
    // end::throw[]

    // Close the session
    await session.close()

    // tag::addreturn[]
    // Return movie details and a rating
    const [ first ] = res.records
    const movie = first.get('movie')

    return toNativeTypes(movie)
    // end::addreturn[]
  }
  // end::add[]

}<|MERGE_RESOLUTION|>--- conflicted
+++ resolved
@@ -72,12 +72,8 @@
       MATCH (m:Movie {tmdbId: $movieId})
 
       MERGE (u)-[r:RATED]->(m)
-<<<<<<< HEAD
-      SET r.rating = $rating
-=======
       SET r.rating = $rating,
         r.timestamp = timestamp()
->>>>>>> d1a3b341
 
       RETURN m {
         .*,
