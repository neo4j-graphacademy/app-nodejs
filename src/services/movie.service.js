--- conflicted
+++ resolved
@@ -52,11 +52,7 @@
       // favorite flag appened to the movie's properties
       return tx.run(`
         MATCH (m:Movie)
-<<<<<<< HEAD
-        WHERE exists(m.\`${sort}\`)
-=======
         WHERE m.\`${sort}\` IS NOT NULL
->>>>>>> 232e55fe
         RETURN m {
           .*,
           favorite: m.tmdbId IN $favorites
