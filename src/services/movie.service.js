--- conflicted
+++ resolved
@@ -62,13 +62,9 @@
     // Close the session
     await session.close()
 
-<<<<<<< HEAD
-    return movies
-=======
     // tag::return[]
     return movies
     // end::return[]
->>>>>>> 70efc5cb
   }
   // end::all[]
 
