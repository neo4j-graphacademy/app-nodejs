--- conflicted
+++ resolved
@@ -62,13 +62,9 @@
     // Close the session
     await session.close()
 
-<<<<<<< HEAD
-    return movies
-=======
     // tag::return[]
     return movies
     // end::return[]
->>>>>>> 1eeb8199
   }
   // end::all[]
 
